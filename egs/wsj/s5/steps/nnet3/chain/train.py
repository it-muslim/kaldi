--- conflicted
+++ resolved
@@ -35,7 +35,6 @@
 
 def get_args():
     """ Get args from stdin.
-<<<<<<< HEAD
 
     We add compulsary arguments as named arguments for readability
 
@@ -44,16 +43,6 @@
     See steps/libs/nnet3/train/common.py
     """
 
-=======
-
-    We add compulsary arguments as named arguments for readability
-
-    The common options are defined in the object
-    libs.nnet3.train.common.CommonParser.parser.
-    See steps/libs/nnet3/train/common.py
-    """
-
->>>>>>> a5d6866b
     parser = argparse.ArgumentParser(
         description="""Trains RNN and DNN acoustic models using the 'chain'
         objective function.""",
@@ -89,21 +78,12 @@
                         dest='left_tolerance', default=5, help="")
     parser.add_argument("--chain.leaky-hmm-coefficient", type=float,
                         dest='leaky_hmm_coefficient', default=0.00001,
-<<<<<<< HEAD
                         help="")
     parser.add_argument("--chain.apply-deriv-weights", type=str,
                         dest='apply_deriv_weights', default=True,
                         action=common_lib.StrToBoolAction,
                         choices=["true", "false"],
                         help="")
-=======
-                        help="")
-    parser.add_argument("--chain.apply-deriv-weights", type=str,
-                        dest='apply_deriv_weights', default=True,
-                        action=common_lib.StrToBoolAction,
-                        choices=["true", "false"],
-                        help="")
->>>>>>> a5d6866b
     parser.add_argument("--chain.truncate-deriv-weights", type=float,
                         dest='truncate_deriv_weights', default=0,
                         help="""Can be used to set to zero the weights of
@@ -147,7 +127,6 @@
                         dest='shrink_value', default=1.0,
                         help="""Scaling factor used for scaling the parameter
                         matrices when the derivative averages are below the
-<<<<<<< HEAD
                         shrink-threshold at the non-linearities.  E.g. 0.99.
                         Only applicable when the neural net contains sigmoid or
                         tanh units.""")
@@ -160,9 +139,7 @@
                         threshold we scale the parameter matrices with the
                         shrink-value.""")
     # RNN specific trainer options
-    parser.add_argument("--trainer.num-chunk-per-minibatch",
-                        "--trainer.rnn.num-chunk-per-minibatch",
-                        type=int,
+    parser.add_argument("--trainer.num-chunk-per-minibatch", type=int,
                         dest='num_chunk_per_minibatch', default=512,
                         help="Number of sequences to be processed in "
                         "parallel every minibatch")
@@ -174,41 +151,6 @@
                         "backpropagated all the way to the boundaries of the input data. E.g. 8 is "
                         "a reasonable setting. Note: the 'required' part of the chunk is defined by "
                         "the model's {left,right}-context.")
-=======
-                        shrink-threshold at the non-linearities""")
-    parser.add_argument("--trainer.optimization.shrink-threshold", type=float,
-                        dest='shrink_threshold', default=0.15,
-                        help="""If the derivative averages are below this
-                        threshold we scale the parameter matrices with the
-                        shrink-value. It is less than 0.25 for sigmoid
-                        non-linearities.""")
-    parser.add_argument("--trainer.optimization.shrink-nonlinearity", type=str,
-                        dest='shrink_nonlinearity', default="SigmoidComponent",
-                        choices=["TanhComponent", "SigmoidComponent"],
-                        help="""The non-linear component from which the
-                        deriv-avg values are going to used to compute
-                        mean-deriv-avg. The mean-deriv-avg is going to be
-                        compared with shrink-threshold. Be careful to specify a
-                        shrink-threshold which is dependent on the
-                        shrink-nonlinearity type""")
-
-    # Chunk training options
-    parser.add_argument("--trainer.num-chunk-per-minibatch", type=int,
-                        dest='num_chunk_per_minibatch', default=512,
-                        help="Number of sequences to be processed in parallel "
-                        "every minibatch")
-    parser.add_argument("--trainer.deriv-truncate-margin", type=int,
-                        dest='deriv_truncate_margin', default = None,
-                        help="""(Relevant only for recurrent models). If
-                        specified, gives the margin (in input frames) around
-                        the 'required' part of each chunk that the derivatives
-                        are backpropagated to. If unset, the derivatives are
-                        backpropagated all the way to the boundaries of the
-                        input data. E.g. 8 is a reasonable setting. Note: the
-                        'required' part of the chunk is defined by the model's
-                        {left,right}-context.""")
->>>>>>> a5d6866b
-
     # General options
     parser.add_argument("--feat-dir", type=str, required=True,
                         help="Directory with features used for training "
@@ -471,12 +413,7 @@
                 shrinkage_value = (args.shrink_value
                                    if common_train_lib.do_shrinkage(
                                         iter, model_file,
-<<<<<<< HEAD
                                         args.shrink_saturation_threshold)
-=======
-                                        args.shrink_nonlinearity,
-                                        args.shrink_threshold)
->>>>>>> a5d6866b
                                    else 1
                                    )
             logger.info("On iteration {0}, learning rate is {1} and "
