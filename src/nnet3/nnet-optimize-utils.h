// nnet3/nnet-optimize-utils.h

// Copyright 2015    Johns Hopkins University (author: Daniel Povey)

// See ../../COPYING for clarification regarding multiple authors
//
// Licensed under the Apache License, Version 2.0 (the "License");
// you may not use this file except in compliance with the License.
// You may obtain a copy of the License at
//
//  http://www.apache.org/licenses/LICENSE-2.0
//
// THIS CODE IS PROVIDED *AS IS* BASIS, WITHOUT WARRANTIES OR CONDITIONS OF ANY
// KIND, EITHER EXPRESS OR IMPLIED, INCLUDING WITHOUT LIMITATION ANY IMPLIED
// WARRANTIES OR CONDITIONS OF TITLE, FITNESS FOR A PARTICULAR PURPOSE,
// MERCHANTABLITY OR NON-INFRINGEMENT.
// See the Apache 2 License for the specific language governing permissions and
// limitations under the License.

#ifndef KALDI_NNET3_NNET_OPTIMIZE_UTILS_H_
#define KALDI_NNET3_NNET_OPTIMIZE_UTILS_H_

#include "nnet3/nnet-compile.h"
#include "nnet3/nnet-analyze.h"

namespace kaldi {
namespace nnet3 {


struct NnetOptimizeOptions;  // Forward declaration.

/**
   This class is responsible for merging matrices, although you probably want to
   access it via the the function VariableMergingOptimization().

   We identify pairs of submatrices which can potentially be merged into a single
   submatrix.

   Suppose there are two different submatrices s1 != s2 that are submatrices of
   different respective matrices m1 != m2, and somewhere in the computation we
   have a command C, which is one of:
      (a) the assignment command  "s2 = s1", or
      (b) a propagate command with s1 as input and s2 as output, with a component
          that supports propagate in place, or
      (c) a backprop command with s1 as output-deriv and s2 as input-deriv, with
          a component that supports backprop in place.

   Then the triple (C, s1, s2) is a candidate for merging.  We support two types
   of merging: 'right merging', in which we delete s1 and use s2 instead; and
   'left merging' in which we delete s2 and use s1 instead.  The two types of
   merging may seem to be the same thing, but remember that in general s1 and s2
   may be sub-matrices of larger matrices.

   Note: the following
     - Define last-access(submatrix) as the
       last command that accesses that submatrix for either read or write.  [note:
       deallocation does not count as a read or write operation].
     - Define first-access(submatrix) as the first command not of type kAlloc*
       that accessed that submatrix for either read or write.
     - Define last-write-access(submatrix) as the last command-index that accessed
       the submatrix in a write operation, or -1 if there is no such command (this
       could happen for inputs).
     - Define data-invalidated-command(c, submatrix) as the first
       command-index after 'c' that 'submatrix' is written to; or if there is
       no such command, then the command index of the deallocation command
       for 'submatrix'; or if this does not exist, then num-commands.

   The conditions that must be satisfied for merges are as follows:
     - Condition c1: it cannot be the case that m1 and m2 are both inputs, or
       that they are both outputs.
     - Condition c2: If either m1 or m2 is an input or an output, then s1 must
       be the entirety of m1 and s2 must be the entirety of m2 (this is because
       inputs and outputs must be whole matrices).
     - Condition c3: if we are left-merging (deleting s2,m2), then s2 must be the
       entirety of m2.
     - Condition c4: If we are right-merging (deleting s1,m1), then s1 must be
       the entirety of m1.
     - Condition c5: None of the the variables underlying s1 and s2 may be
       marked as 'dirty' (implying that they were the subjects of a previous
       merge during the lifetime of this class).
     - Condition c6: if we are left-merging (deleting s2, m2) and m2 has
       stride_type == kStrideEqualNumCols, then s1 must be the entirety of m1.
       [note: because of condition c3, we can assume that s2 is the entirety of
       m2.]
     - Condition c7: if we are right-merging (deleting s1, m1) and m1 has
       stride_type == kStrideEqualNumCols, then s2 must be the entirety of m2.
       [note: because of condition c4, we can assume that s1 is the entirety of
       m1.]


   If the command C is case (a), i.e. an assignment operation, then the following
   conditions must apply:
     - first-access(s2) == C
     - last-write-access(s1) < C
     - last-access(s1) < data-invalidated-command(C, s2)
   Otherwise (cases (b) and (c), in-place propagate or backprop), we insist that:
     - first-access(s2) == C
     - last-access(s1) == C
   Note: in either case, these conditions imply that m2/s2 is not an input and m1/s1 is
   not an output.  [i.e. s1 *may* be an input and s2 *may* be an output].

   We can explain the procedure for both left-merge and right-merge in one, because
   it's the same.  Define s_to_keep and m_to_keep as s1 and m1 if we're left-merging
   and s2 and m2 if we're right-merging, and s_to_discard and m_to_discard the opposite
   way.

   The procedure to merge in general is as follows:

     - All submatrices that reference m1, make them reference m2 instead.
       [later we'll renumber so that there are no duplicates.]  This automatically
       takes care of making the input and output and allocation/deallocation
       commands refer to the right matrix, in most cases.
     - We need to get rid of duplicate or unnecessary allocation commands:
       If m_to_discard is an input then get rid of the allocation command for
       m_to_keep; otherwise get rid of the allocation command of m_to_discard.
     - We need to get rid of duplicate or unnecessary deallocation commands:
       If m_to_discard is an output then get rid of the deallocation command
       for m_to_keep; otherwise get rid of the deallocation command for
       m_to_discard.

   At the end when we call RemoveOrphanMatrices(), the renumbering code will
   automatically detect that there are duplicate submatrices, and will merge
   them, as well as removing the now-unused matrix indexes.  After merging, we
   will mark the variables (i.e. row-ranges) underlying s1 and s2 as being
   "dirty" so they can no longer be merged during the lifetime of this class--
   this is so we don't have to think to hard; we apply this optimization
   multiple times until it makes no change (see
   nnet-optimize.cc:VariableMerginOptimization()).
 */
class VariableMergingOptimizer {
 public:
  VariableMergingOptimizer(const NnetOptimizeOptions &config,
                           const Nnet &nnet,
                           NnetComputation *computation);
  // Note: you can call this only once.  If it returns true, it means it has
  // merged variables.  In this case, you have the option to instantiate another
  // copy of the class and try again with that other copy.
  bool MergeVariables();

 private:
  /// @brief This function returns a pair of bools saying whether we can do a
  ///   (left and/or right) merge respectively, based on the conditions defined
  ///   in the header.
  ///
  /// Note: if one of the variables underlying s1 or s2 is marked as 'dirty' due
  /// to a previous merge, this function will return (false,false).  The terms
  /// left-merge and right-merge are defined in the extended comment above this
  /// class.  Note: left_merge will always be false if config.allow_left_merge
  /// == false, and the same respectively for right_merge.
  ///
  ///  @param command  [in] The command-index that assigns s2 := s1
  ///                        or does a forward or backprop with s1 as the
  ///                        input and s2 as the output
  ///  @param s1   [in]     A submatrix-index s1 > 0.
  ///  @param s2   [in]     A submatrix-index s2 > 0
  std::pair<bool,bool> MayBeMerged(int32 command, int32 s1, int32 s2) const;

  // Merges to matrices, whether left merge or right merge.  s_to_keep and
  // s_to_discard are the submatrix-indexes we will keep and discard
  // respectively (these are s1 and s2 in some order.
  void DoMerge(int32 command_index, int32 s_to_keep, int32 m_to_discard);

  /// Marks the variables underlying submatrix 's' as dirty
  void MarkAsDirty(int32 s);

  void Initialize();

  const NnetOptimizeOptions &config_;
  const Nnet &nnet_;
  NnetComputation *computation_;

  Analyzer analyzer_;

  // lists of submatrices that correspond to each matrix.
  std::vector<std::vector<int32> > matrix_to_submatrix_;

  // for each variable (as defined by analyzer_.variables), true if
  // we have already performed a merge on it.
  std::vector<bool> variable_dirty_;

  bool already_called_merge_variables_;
};



/**
   This optimization consolidates
   the model-update part of
   backprop commands, for components in (e.g.) recurrent networks that need to
   have many separate backprop commands, into more efficient single commands
   operating on consolidated data in larger matrices.  This is useful for
   recurrent networks.  The resulting computation separates the backprop for
   data-derivatives from the model-update part of backprop.
 */
void ConsolidateModelUpdate(const Nnet &nnet,
                            NnetComputation *computation);




// Class DerivativeTimeLimiter is used inside LimitDerivativeTimes().
// Its function is to modify the computation so that we don't work
// with derivatives outside of a specified range of t values; this is
// useful, for instance, in BLSTMs where you might have a fair amount of
// left and right context in the training examples but don't want to
// propagate the derivatives to there.
//
// We require that the computation have debug info set up
// (!matrix_debug_info.empty()) and that this be the first
// optimization you perform.  This means that the debug_info will
// be accurate and that all matrices will be initialized with
// zero contents.
class DerivativeTimeLimiter {
 public:
  DerivativeTimeLimiter(const Nnet &nnet,
                        int32 min_deriv_time,
                        int32 max_deriv_time,
                        NnetComputation *computation);

  void LimitDerivTimes();

 private:

  // sets up matrix_prune_info_.
  void ComputeMatrixPruneInfo();

  // sets up subatrix_map_ and submatrix_map_if_deriv_.
  void ComputeSubmatrixMaps();

  // modifies all the commands as appropriate to reflect that some derivative
  // values are zero (i.e. save any computation we can, based on this
  // assumption).
  void ModifyCommands();

  // this function, called after we've modified the commands to operate on
  // submatrices of the original matrices, works out for which of the matrices
  // we can actually limit their extent in time, and changes the way the
  // matrices are allocated (it may remove some matrices entirely).
  void PruneMatrices();

  // called from PruneMatrices only for matrices that are derivatives,
  // not inputs or outputs of the computation, and which are partly
  // inside the time range, this function returns true if we can
  // limit the size of the matrix (because variables outside the
  // desired range are never accessed), and false otherwise.
  inline bool CanLimitMatrix(const Analyzer &analyzer,
                             int32 matrix_index) const;

  // called from PruneMatrices after it has figured out which matrices we need
  // to limit to a row-range, this function changes computation->submatrices and
  // computation->matrices in the way required to do that.
  inline void LimitMatrices(const std::vector<bool> &will_limit);

  // does the processing for a command of type kMatrixCopy or kMatrixAdd.
  void MapSimpleMatrixCommand(NnetComputation::Command *c);

  // does the processing for a command of type kCopyRows or kAddRows, where
  // 1st and 2nd args are submatrix indexes and the 3rd arg is a vector of
  // row-indexes.
  void MapIndexesCommand(NnetComputation::Command *c);

  // does the processing for a command of type kAddRowsMulti, kAddToRowsMulti,
  // kCopyRowsMulti or kCopyToRowsMulti, 1st arg is submatrix index that the
  // command is called with, and 2nd arg is 'indexes_multi' index (which
  // contains pairs (source-submatrix, source-row).
  void MapIndexesMultiCommand(NnetComputation::Command *c);

  // does the processing for a command of type kAddRowRanges.
  void MapAddRowRangesCommand(NnetComputation::Command *c);

  // Modifies this command to take into account prune_info_.  At this point we
  // don't actually reduce the size of the matrices, we simply make the commands
  // operate on submatrices of the original matrices where possible- or
  // delete them completely if their output is all zeros or for other reasons
  // we detect that they would be no-ops.
  // Note: this calls computation_->NewSubMatrix, and will generate duplicates
  // of the same submatrix which we'll later remove in RemoveOrphanMatrices.
  void ModifyCommand(NnetComputation::Command *command);

  // this will detect which matrices we can reduce the allocated size of,
  // and reduce their size.
  void ResizeMatrices();

  // Requires that we have mapped 'initial_submatrix' to 'new_submatrix' in
  // an operation that may have removed some data on the left and/or the
  // right (but still they point to the same underlying matrix).  Outputs
  // to 'left_prune' and 'right_prune' the number of rows we have
  // removed on the left and on the right respectively.
  inline void GetPruneValues(int32 initial_submatrix,
                             int32 new_submatrix,
                             int32 *left_prune,
                             int32 *right_prune) const;

  struct MatrixPruneInfo {
    bool is_deriv;  // true if the matrix represents a derivative (copied from
                    // the debug-info; repeated here for convenience).
    bool fully_inside_range;  // True if the matrix is completely inside the time range
                             // specified.
    bool partly_inside_range;  // true if the matrix is partly (but not fully)
                               // inside the time range specified.
    int32 row_begin;  // if partly_inside_range, the first row that's within the time range (i.e. for which
                      // min_deriv_time_ <= t < max_deriv_time_.
    int32 row_end;    // if partly_inside_range, one plus the last row that's within
                      // the time range.
  };


  const Nnet &nnet_;

  int32 min_deriv_time_;
  int32 max_deriv_time_;

  // the computation; we require it to have debug info set up
  // (otherwise you shouldn't be instantiating this class).
  NnetComputation *computation_;

  // for each matrix index > 0, the index of a submatrix that consists of
  // the entirety of that matrix.
  std::vector<int32> whole_submatrices_;

  std::vector<MatrixPruneInfo> matrix_prune_info_;

  // for each submatrix in the original range of computation_->submatrices,
  // submatrix_map_ maps it to itself if the submatrix is completely inside the
  // time-range, or to zero if it's completely outside the time-range, or to a
  // newly created submatrix-index if it's partly inside the time-range.
  std::vector<int32> submatrix_map_;

  // submatrix_map_if_deriv_ contains the quantity:
  // IsDerivative(s) ? submatrix_map_[s] : s,
  // where IsDerivative(s) is true if s is part of a matrix that (according to its
  // debug info) represents a derivative.
  // this comes up so frequently that storing it separately seemed like a good idea.
  std::vector<int32> submatrix_map_if_deriv_;

  std::vector<MatrixPruneInfo> prune_info_;
};


// This utility function, used in code that calls LimitDerivativeTimes(), returns
// the largest time 't' in any of the 'outputs' in the computation request,
// or crashes if there are no outputs (or no cindexes in those outputs).
int32 MaxOutputTimeInRequest(const ComputationRequest &request);

// This is the top-level interface to limit the times on which derivatives are
// computed (e.g. for truncated BPTT); internally it uses class
// DerivativeLimiter.  Will do nothing if min_deriv_time and max_deriv_time are
// their default -inf,+inf values.
void LimitDerivativeTimes(const Nnet &nnet,
                          int32 min_deriv_time,
                          int32 max_deriv_time,
                          NnetComputation *computation);

<<<<<<< HEAD

/**  This function, used in 'shortcut' compilation where we first compile a
     smaller computation with the same structure but only 2 distinct 'n'
     values, works out whether a computation is 'decomposable'; if so,
     it returns true and outputs the 'mini_request' with the same structure,
     and the number of 'n' values.

     A computation is decomposable if the following conditions hold:

      - All of its inputs and outputs contain 'n' values for all 0 <= n < N,
        for some N > 2.  [we output this 'N' as 'num_n_values'].
      - All of its inputs and outputs have 'regular' structure.

        What it means for an input or output (i.e. an IoSpecification) to have a
        'regular' structure, is as follows:
          - The 't' and 'x' values present are the same for each 'n',
          - The order in which the indexes appear is EITHER of the following:
             - The 'n' varies the most rapidly, i.e. the order is:
                 (t1,x1,0), (t1,x1,1) ... (t1,x1,N-1) \
                 (t2,x2,0), (t2,x2,1) ... (t2,x2,N-1)  ...
             - The 'n' varies the least rapidly, i.e. the order is:
                 (t1,x1,0), (t2,x2,0) ...  \
                 (t1,x1,1), (t2,x2,1) ...  \
                 ...                       \
                 (t1,x2,N-1), (t2,x2,N-1) ...
            In either case, there does not have to be any particular rhyme or
            reason to the order of the t and x values, the regularity on 'n' is
            all that we care about.
 */
bool ComputationIsDecomposable(const ComputationRequest &request,
                               ComputationRequest *mini_request,
                               int32 *num_n_values);  // TODO: implement this.


/**
  This function is used in 'shortcut' compilation to expand a computation
  that has been compiled for exactly 2 'n' values, to one that is suitable
  for some num_n_values > 2.
     @param [in] computation  The computation that was compiled for exactly
                              2 'n' values (n=0 and n=1)
     @param [in] need_debug_info True if we want to retain the 'debug_info'
                              in the output 'expanded_computation'.  In any
                              case, the 'debug_info' is required in the
                              input computation.
     @param [in] num_n_values The number of 'n' values we want in the output
                              computation
     @param [out] expanded_computation  The expanded computation.

     @return  This function returns true if it succeeded, and false if it
              could not expand the computation for some reason (e.g. there
              was some non-simple component where the 'PrecomputedIndexes'
              object could not be suitably expanded.  If it returns false,
              the output 'expanded_computation' is undefined (may contain junk).
 */
bool ExpandComputation(const Computation &computation,
                       bool need_debug_info,
                       int32 num_n_values,
                       Computation *expanded_computation);




=======
>>>>>>> 9679545a
/// This function detects submatrices, matrices, and members of indexes_multi
/// and indexes that are never used (e.g. due to changes made in other
/// optimization code), and removes them from the computation by way of suitable
/// renumbering.  It does not remove no-ops from computation->commands_; to do
/// that, call RemoveNoOps(computation).
void RenumberComputation(NnetComputation *computation);

/// Removes commands of type kNoOperation in the computation.
void RemoveNoOps(NnetComputation *computation);

/// This function outputs to "submatrix_args" the addresses of a subset of
/// arguments arg1 through arg6 in "command", that correspond to the indexes of
/// submatrices.  This is useful in renumbering code.  Note: some of the
/// pointers may point to a zero value, for optional submatrix args.
void IdentifySubmatrixArgs(NnetComputation::Command *command,
                           std::vector<int32*> *submatrix_args);


/// This function outputs to "submatrix_args" the addresses of the args
/// (arguments arg1 through arg6) in the vector "commands", that correspond to
/// the indexes of submatrices.  This is useful in renumbering code.  Note: some
/// of the pointers may point to a zero value, for optional submatrix args.
void IdentifySubmatrixArgs(std::vector<NnetComputation::Command> *commands,
                           std::vector<int32*> *submatrix_args);

/// This function outputs to "submatrix_args" the addresses of integers in
/// 'computation' that correspond to submatrices.  These may be present in
/// 'commands', and in 'indexes_multi'.  This is useful in renumbering code.
/// Note: some of the pointers may point to a zero value, for optional submatrix
/// args in commands, but for efficiency we don't provide pointers for the -1's
/// in 'indexes_multi'.
void IdentifySubmatrixArgsInComputation(NnetComputation *computation,
                                        std::vector<int32*> *submatrix_args);


/// Identifies in the vector of commands, arguments that correspond to indexes
/// into the computation's indexes_multi array, and outputs a list of pointers
/// to those arguments to 'indexes_multi_args'.  Useful in renumbering code.
void IdentifyIndexesMultiArgs(std::vector<NnetComputation::Command> *commands,
                              std::vector<int32*> *indexes_multi_args);

/// Identifies in the vector of commands, arguments that correspond to indexes
/// into the computation's 'indexes' array, and outputs a list of pointers
/// to those arguments to 'indexes_args'.  Useful in renumbering code.
void IdentifyIndexesArgs(std::vector<NnetComputation::Command> *commands,
                         std::vector<int32*> *indexes_args);

/// Identifies in the vector of commands, arguments that correspond to indexes
/// into the computation's 'indexes' array, and outputs a list of pointers
/// to those arguments to 'indexes_args'.  Useful in renumbering code.
void IdentifyIndexesArgs(std::vector<NnetComputation::Command> *commands,
                         std::vector<int32*> *indexes_args);

/// Identifies in the vector of commands, arguments that correspond to indexes
/// into the computation's 'indexes_ranges' array, and outputs a list of pointers
/// to those arguments to 'indexes_ranges_args'.  Useful in renumbering code.
void IdentifyIndexesRangesArgs(std::vector<NnetComputation::Command> *commands,
                               std::vector<int32*> *indexes_ranges_args);

/// This function tries to optimize computation 'computation' for an 'looped'
/// computation.  It expects as input a computation with no backprop but with
/// multiple 'segments' separated by command kNoOperation, where each segment
/// corresponds to a new chunk of input and output.  It tries to locate a pair
/// of segment boundaries, with command indexes c1 and c2, where the active
/// matrices have the same debug-info other than a time offset and can be
/// identified with each other, and the no-op command at c2 can be replaced with
/// 'got c1', creating a computation that 'goes on forever'.
/// If it can't do this, it does nothing.  You can figure out that this is the
/// case by checking whether kGotoLabel is the last command in the computation.
/// [If this optimization fails, the whole computation may have to be
/// regenerated with more segments.]
void OptimizeLoopedComputation(const Nnet &nnet,
                               NnetComputation *computation);


/// This function ensures that the arg1 of a final command of type kGotoLabel is
/// the same as the command with type kNoOperationLabel.  This is necessary
/// if you do any other type of optimization after 'OptimizeLoopedComputation()'.
void FixGotoLabel(NnetComputation *computation);


/*

   Possible TODO:
      optimizations to replace row-by-row copy and add commands with whole-matrix
      commands on smaller sub-matrices (if the row-by-row copy commands have certain
      regularities).  this is a minor issue, we can handle it later.  We have to be
      careful if this causes sub-matrices to overlap.

 */





} // namespace nnet3
} // namespace kaldi


#endif<|MERGE_RESOLUTION|>--- conflicted
+++ resolved
@@ -351,8 +351,6 @@
                           int32 max_deriv_time,
                           NnetComputation *computation);
 
-<<<<<<< HEAD
-
 /**  This function, used in 'shortcut' compilation where we first compile a
      smaller computation with the same structure but only 2 distinct 'n'
      values, works out whether a computation is 'decomposable'; if so,
@@ -414,8 +412,6 @@
 
 
 
-=======
->>>>>>> 9679545a
 /// This function detects submatrices, matrices, and members of indexes_multi
 /// and indexes that are never used (e.g. due to changes made in other
 /// optimization code), and removes them from the computation by way of suitable
